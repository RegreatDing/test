--- conflicted
+++ resolved
@@ -2,11 +2,8 @@
 
 import (
 	"github.com/ethereum/go-ethereum/accounts/abi"
-<<<<<<< HEAD
 	"github.com/pkg/errors"
-=======
 	"github.com/ethereum/go-ethereum/core"
->>>>>>> 3da5b3ca
 	"github.com/trailofbits/medusa/fuzzing/calls"
 	"github.com/trailofbits/medusa/fuzzing/contracts"
 	"github.com/trailofbits/medusa/fuzzing/executiontracer"
@@ -89,11 +86,7 @@
 	// variadic argument list here is empty.
 	data, err := propertyTestMethod.Contract.CompiledContract().Abi.Pack(propertyTestMethod.Method.Name)
 	if err != nil {
-<<<<<<< HEAD
-		return false, errors.WithStack(err)
-=======
-		return false, nil, err
->>>>>>> 3da5b3ca
+		return false, nil, errors.WithStack(err)
 	}
 
 	// Create a call targeting our property test method
@@ -112,11 +105,7 @@
 		executionResult, err = worker.Chain().CallContract(msg, nil)
 	}
 	if err != nil {
-<<<<<<< HEAD
-		return false, errors.WithMessage(err, "failed to call property test method")
-=======
-		return false, nil, fmt.Errorf("failed to call property test method: %v", err)
->>>>>>> 3da5b3ca
+		return false, nil, errors.WithMessage(err, "failed to call property test method")
 	}
 
 	// If our property test method call failed, we flag a failed test.
@@ -127,30 +116,18 @@
 	// Decode our ABI outputs
 	retVals, err := propertyTestMethod.Method.Outputs.Unpack(executionResult.Return())
 	if err != nil {
-<<<<<<< HEAD
-		return false, errors.Wrap(err, "failed to decode property test method return value")
-=======
-		return false, nil, fmt.Errorf("failed to decode property test method return value: %v", err)
->>>>>>> 3da5b3ca
+		return false, nil, errors.Wrap(err, "failed to decode property test method return value")
 	}
 
 	// We should have one return value.
 	if len(retVals) != 1 {
-<<<<<<< HEAD
-		return false, errors.Errorf("detected an unexpected number of return values from property test '%s'", propertyTestMethod.Method.Name)
-=======
-		return false, nil, fmt.Errorf("detected an unexpected number of return values from property test '%s'", propertyTestMethod.Method.Name)
->>>>>>> 3da5b3ca
+		return false, nil, errors.Errorf("detected an unexpected number of return values from property test '%s'", propertyTestMethod.Method.Name)
 	}
 
 	// The one return value should be a bool
 	propertyTestMethodPassed, ok := retVals[0].(bool)
 	if !ok {
-<<<<<<< HEAD
-		return false, errors.Errorf("failed to parse property test method success status from return value '%s'", propertyTestMethod.Method.Name)
-=======
-		return false, nil, fmt.Errorf("failed to parse property test method success status from return value '%s'", propertyTestMethod.Method.Name)
->>>>>>> 3da5b3ca
+		return false, nil, errors.Errorf("failed to parse property test method success status from return value '%s'", propertyTestMethod.Method.Name)
 	}
 
 	// Return our property test results
