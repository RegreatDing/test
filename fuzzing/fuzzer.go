--- conflicted
+++ resolved
@@ -3,15 +3,16 @@
 import (
 	"context"
 	"fmt"
-	"github.com/ethereum/go-ethereum/core/types"
-	"github.com/trailofbits/medusa/fuzzing/calls"
-	"github.com/trailofbits/medusa/utils/randomutils"
 	"math/big"
 	"math/rand"
 	"sort"
 	"strings"
 	"sync"
 	"time"
+
+	"github.com/ethereum/go-ethereum/core/types"
+	"github.com/trailofbits/medusa/fuzzing/calls"
+	"github.com/trailofbits/medusa/utils/randomutils"
 
 	"github.com/ethereum/go-ethereum/accounts/abi"
 	"github.com/ethereum/go-ethereum/common"
@@ -313,28 +314,16 @@
 
 				// Create a new pending block we'll commit to chain
 				block, err := testChain.PendingBlockCreate()
-<<<<<<< HEAD
-=======
 				if err != nil {
 					return err
 				}
 
-				// Add our transaction to the block
-				err = testChain.PendingBlockAddTx(msg)
->>>>>>> 1065a4db
-				if err != nil {
-					return err
-				}
-
-<<<<<<< HEAD
 				// Add our transaction to the block
 				err = testChain.PendingBlockAddTx(msg)
 				if err != nil {
 					return err
 				}
 
-=======
->>>>>>> 1065a4db
 				// Commit the pending block to the chain, so it becomes the new head.
 				err = testChain.PendingBlockCommit()
 				if err != nil {
@@ -399,14 +388,6 @@
 
 	// Create a sequence generator config which uses the created value generator.
 	sequenceGenConfig := &CallSequenceGeneratorConfig{
-<<<<<<< HEAD
-		NewSequenceProbability:           0.3,
-		RandomUnmodifiedCorpusHeadWeight: 800,
-		RandomUnmodifiedCorpusTailWeight: 100,
-		RandomMutatedCorpusHeadWeight:    80,
-		RandomMutatedCorpusTailWeight:    10,
-		ValueGenerator:                   valueGenerator,
-=======
 		NewSequenceProbability:                   0.3,
 		RandomUnmodifiedCorpusHeadWeight:         800,
 		RandomUnmodifiedCorpusTailWeight:         100,
@@ -417,7 +398,6 @@
 		RandomMutatedSpliceAtRandomWeight:        20,
 		RandomMutatedInterleaveAtRandomWeight:    10,
 		ValueGenerator:                           valueGenerator,
->>>>>>> 1065a4db
 	}
 	return sequenceGenConfig, nil
 }
