--- conflicted
+++ resolved
@@ -38,14 +38,8 @@
 func (t *PropertyTestCase) Message() string {
 	// If the test failed, return a failure message.
 	if t.Status() == TestCaseStatusFailed {
-<<<<<<< HEAD
-		return fmt.Sprintf(
-			"Test \"%s.%s\" failed after the following call sequence:\n[Call Sequence]\n%s\n"+
-				"Property test \"%s.%s\" execution trace:\n%s",
-=======
 		msg := fmt.Sprintf(
 			"Property test \"%s.%s\" failed after the following call sequence:\n%s",
->>>>>>> 184905fd
 			t.targetContract.Name(),
 			t.targetMethod.Sig,
 			t.CallSequence().String(),
